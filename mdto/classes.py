import dataclasses
from dataclasses import dataclass
from typing import Any, List, BinaryIO, Union, get_args, get_origin
from io import BufferedIOBase, BytesIO

# allow running directly from interpreter
try:
    from . import helpers
except ImportError:
    import helpers

import lxml.etree as ET

# globals
MDTO_MAX_NAAM_LENGTH = 80
MDTO_NS = "https://www.nationaalarchief.nl/mdto"

class ValidationError(TypeError):
    """Custom formatter for MDTO validation errors"""

    def __init__(self, field_path: List[str], msg: str):
        super().__init__(f"{'.'.join(field_path)}:\n\t{msg}")
        self.field_path = field_path
        self.msg = msg


# TODO: update name and docstring to be more descriptive? Now, this class does more than just serialize
# or maybe refactor?
class Serializable:
    """Provides is_valid() and to_xml() methods for converting MDTO dataclasses
    to valid MDTO XML."""

    DEFAULT_LXML_ARGS: dict = {
            "xml_declaration": True,
            "pretty_print": True,
            "encoding": "UTF-8",
        }

    def validate(self) -> None:
        """Validate the object's fields against the MDTO schema. Additional
        validation logic can be incorporated by extending this method in a
        subclass.

        Note:
           Typing information is infered based on type hints.

        Raises:
            ValidationError: field violates typing constraints of MDTO schema
        """
        for field in dataclasses.fields(self):
            field_name = field.name
            field_value = getattr(self, field_name)
            field_type = field.type
            optional_field = field.default is None

            cls_name = self.__class__.__name__
            _ValidationError = lambda m: ValidationError([cls_name, field_name], m)

            # optional fields may be None/empty
            if optional_field and not field_value:
                continue

            if not optional_field and not field_value:
                raise _ValidationError("mandatory field cannot be empty or None")

            # check if field is listable based on type hint
            if get_origin(field_type) is Union:
                expected_type = get_args(field_type)[0]
                listable = True
            else:
                expected_type = field_type
                listable = False

            if isinstance(field_value, (list, tuple, set)):
                if not listable:
                    raise _ValidationError(
                        f"got type {type(field_value).__name__}, but field does not accept sequences"
                    )

                if not all(isinstance(item, expected_type) for item in field_value):
                    raise _ValidationError(
                        f"list items must be {expected_type.__name__}, "
                        f"but found {', '.join(set(type(i).__name__ for i in field_value))}"
                    )
            elif not isinstance(field_value, expected_type):
                raise _ValidationError(
                    f"expected type {expected_type.__name__}, got {type(field_value).__name__}"
                )
            elif isinstance(field_value, Serializable):
                # catch errors recursively to reconstruct full field path in error message
                try:
                    field_value.validate()
                except ValidationError as deeper_error:
                    raise ValidationError(
                        [cls_name, field_name] + deeper_error.field_path,
                        deeper_error.msg,
                    ) from None  # Suppress the original traceback

    def _mdto_ordered_fields(self) -> List:
        """Sort dataclass fields by their order in the MDTO XSD.

        This method should be overridden when the order of fields in
        a dataclass does not match the order required by the MDTO XSD.

        Such mismatches occur because Python only allows optional arguments
        at the _end_ of a function's signature, while schemas such as the
        MDTO XSD allow optional attributes to appear anywhere.
        """
        return dataclasses.fields(self)

    def to_xml(self, root: str) -> ET.Element:
        """Transform dataclass to XML tree.

        Args:
            root (str): name of the new root tag

        Returns:
            ET.Element: XML representation of object with new root tag
        """
        root_elem = ET.Element( "{{{ns}}}{elem}".format( ns=MDTO_NS, elem=root), nsmap={ None: MDTO_NS } )
        # get dataclass fields, but in the order required by the MDTO XSD
        fields = self._mdto_ordered_fields()

        # process all fields in dataclass
        for field in fields:
            field_name = field.name
            field_value = getattr(self, field_name)
            # serialize field name and value, and add result to root element
            self._process_dataclass_field(root_elem, field_name, field_value)

        # return the tree
        return root_elem

    def to_bytes(self, lxml_args: dict = None) -> bytes:
        """Returns object as a XML bytes, provided it satifies the MDTO schema.

        Args:
            lxml_args (Optional[dict]): Extra keyword arguments to pass to lxml's write() method.
              Defaults to `{xml_declaration=True, pretty_print=True, encoding="UTF-8"}`.

        Raises:
            ValidationError: Raised when the object violates the MDTO schema
        """

        self.validate()

        if lxml_args is None:
            lxml_args = self.DEFAULT_LXML_ARGS

        return ET.tostring(self.to_xml(), **lxml_args)

    def to_string(self, lxml_args: dict = None) -> str:
        """Returns object as a XML string, provided it satifies the MDTO schema.

        Args:
            lxml_args (Optional[dict]): Extra keyword arguments to pass to lxml's tostring()/write() method.
              Defaults to `{xml_declaration=True, pretty_print=True, encoding="UTF-8"}`.

        Raises:
            ValidationError: Raised when the object violates the MDTO schema
        """

        if lxml_args is None:
            lxml_args = self.DEFAULT_LXML_ARGS

        return self.to_bytes(lxml_args).decode(lxml_args.get("encoding", "UTF-8"))

    def _process_dataclass_field(
        self, root_elem: ET.Element, field_name: str, field_value: Any
    ):
        """Recursively process a dataclass field, and append its XML
        representation to `root_elem`."""

        # skip empty fields
        if field_value is None:
            return
<<<<<<< HEAD
        elif isinstance(field_value, (list, tuple, set)):
            # serialize all *Gegevens objects in a sequence
            for mdto_gegevens in field_value:
                if isinstance(mdto_gegevens, str):
                    # serialize lists of primitives
                    new_elem = ET.SubElement(root_elem, "{{{ns}}}{elem}".format( ns=MDTO_NS, elem=field_name))
                    new_elem.text = str(mdto_gegevens)
                else:                
                    root_elem.append(mdto_gegevens.to_xml(field_name))
        elif isinstance(field_value, Serializable):
            # serialize *Gegevens object
            root_elem.append(field_value.to_xml(field_name))
        else:
            # serialize primitive
            new_elem = ET.SubElement(root_elem, "{{{ns}}}{elem}".format( ns=MDTO_NS, elem=field_name))
            new_elem.text = str(field_value)
=======

        # convert field_value to an iterable (if not already)
        if not isinstance(field_value, (list, tuple, set)):
            field_value = (field_value,)

        # serialize sequence of primitives or *Gegevens objects
        for val in field_value:
            if isinstance(val, Serializable):
                root_elem.append(val.to_xml(field_name))
            else:
                new_sub_elem = ET.SubElement(root_elem, field_name)
                new_sub_elem.text = str(val)
>>>>>>> b2648140


@dataclass
class IdentificatieGegevens(Serializable):
    """https://www.nationaalarchief.nl/archiveren/mdto/identificatieGegevens

    Args:
        identificatieKenmerk (str): Een kenmerk waarmee een object geïdentificeerd kan worden
        identificatieBron (str): Herkomst van het kenmerk
    """

    identificatieKenmerk: str
    identificatieBron: str


@dataclass
class VerwijzingGegevens(Serializable):
    """https://www.nationaalarchief.nl/archiveren/mdto/verwijzingsGegevens

    Args:
        verwijzingNaam (str): Naam van het object waarnaar verwezen wordt
        verwijzingIdentificatie (Optional[IdentificatieGegevens]): Identificatie van object waarnaar verwezen wordt
    """

    verwijzingNaam: str
    verwijzingIdentificatie: IdentificatieGegevens = None

    def validate(self):
        """Warn about long names."""
        super().validate()
        if len(self.verwijzingNaam) > MDTO_MAX_NAAM_LENGTH:
            helpers.logging.warning(
                f"VerwijzingGegevens.verwijzingNaam: {self.verwijzingNaam} exceeds recommended length of {MDTO_MAX_NAAM_LENGTH}"
            )


@dataclass
class BegripGegevens(Serializable):
    """https://www.nationaalarchief.nl/archiveren/mdto/begripGegevens

    Args:
        begripLabel (str): De tekstweergave van het begrip
        begripBegrippenlijst (VerwijzingGegevens): Verwijzing naar een beschrijving van de begrippen
        begripCode (Optional[str]): De code die aan het begrip is toegekend
    """

    begripLabel: str
    begripBegrippenlijst: VerwijzingGegevens
    begripCode: str = None

    def _mdto_ordered_fields(self) -> List:
        """Sort dataclass fields by their order in the MDTO XSD."""
        fields = super()._mdto_ordered_fields()
        # swap order of begripBegrippenlijst and begripCode
        return fields[:-2] + (fields[2], fields[1])


@dataclass
class TermijnGegevens(Serializable):
    """https://www.nationaalarchief.nl/archiveren/mdto/termijnGegevens

    Args:
        termijnTriggerStartLooptijd (Optional[BegripGegevens]): Gebeurtenis waarna de looptijd van de termijn start
        termijnStartdatumLooptijd (Optional[str]): Datum waarop de looptijd is gestart
        termijnLooptijd (Optional[str]): Hoeveelheid tijd waarin de termijnEindDatum bereikt wordt
        termijnEinddatum (Optional[str]): Datum waarop de termijn eindigt
    """

    termijnTriggerStartLooptijd: BegripGegevens = None
    termijnStartdatumLooptijd: str = None
    termijnLooptijd: str = None
    termijnEinddatum: str = None


@dataclass
class ChecksumGegevens(Serializable):
    """https://www.nationaalarchief.nl/archiveren/mdto/checksum

    Note:
        When building Bestand objects, it's recommended to call the convience
        function `bestand_from_file()` instead.  And if you just need to update
        a Bestand object's checksum, you should use `create_checksum()`.
    """

    checksumAlgoritme: BegripGegevens
    checksumWaarde: str
    checksumDatum: str

    def to_xml(self, root: str = "checksum") -> ET.Element:
        """Transform ChecksumGegevens into XML tree.

        Returns:
             ET.Element: XML representation
        """
        return super().to_xml(root)


@dataclass
class BeperkingGebruikGegevens(Serializable):
    """https://www.nationaalarchief.nl/archiveren/mdto/beperkingGebruik

    Args:
        beperkingGebruikType (BegripGegevens): Typering van de beperking
        beperkingGebruikNadereBeschrijving (Optional[str]): Beschrijving van de beperking
        beperkingGebruikDocumentatie (Optional[VerwijzingGegevens]): Verwijzing naar een tekstdocument met
            daarin een beschrijving van de beperking
        beperkingGebruikTermijn (Optional[TermijnGegevens]): Termijn waarbinnen de beperking van toepassing is
    """

    beperkingGebruikType: BegripGegevens
    beperkingGebruikNadereBeschrijving: str = None
    beperkingGebruikDocumentatie: VerwijzingGegevens | list[VerwijzingGegevens] = None
    beperkingGebruikTermijn: TermijnGegevens = None

    def to_xml(self, root: str = "beperkingGebruik") -> ET.Element:
        """Transform BeperkingGebruikGegevens into XML tree.

        Returns:
            ET.Element: XML representation of BeperkingGebruikGegevens
        """
        return super().to_xml(root)


@dataclass
class DekkingInTijdGegevens(Serializable):
    """https://www.nationaalarchief.nl/archiveren/mdto/dekkingInTijd

    Args:
        dekkingInTijdType (BegripGegevens): Typering van de periode waar het informatieobject betrekking op heeft
        dekkingInTijdBegindatum (str): Begindatum van de periode waar het informatieobject betrekking op heeft
        dekkingInTijdEinddatum (Optional[str]): Einddatum van de periode waar het informatieobject betrekking op heeft
    """

    dekkingInTijdType: BegripGegevens
    dekkingInTijdBegindatum: str
    dekkingInTijdEinddatum: str = None

    def to_xml(self, root: str = "dekkingInTijd") -> ET.Element:
        return super().to_xml(root)


@dataclass
class EventGegevens(Serializable):
    """https://www.nationaalarchief.nl/archiveren/mdto/event

    Args:
        eventType (BegripGegevens): Aanduiding van het type event
        eventTijd (Optional[str]): Tijdstip waarop het event heeft plaatsgevonden
        eventVerantwoordelijkeActor (Optional[VerwijzingGegevens]): Actor die verantwoordelijk was voor het event
        eventResultaat (Optional[str]): Beschrijving van het resultaat van het event
    """

    eventType: BegripGegevens
    eventTijd: str = None
    eventVerantwoordelijkeActor: VerwijzingGegevens = None
    eventResultaat: str = None

    def to_xml(self, root: str = "event") -> ET.Element:
        return super().to_xml(root)


@dataclass
class RaadpleeglocatieGegevens(Serializable):
    """https://www.nationaalarchief.nl/archiveren/mdto/raadpleeglocatie

    Args:
        raadpleeglocatieFysiek (Optional[VerwijzingGegevens])): Fysieke raadpleeglocatie van het informatieobject
        raadpleeglocatieOnline (Optional[str]): Online raadpleeglocatie van het informatieobject; moet een valide URL zijn
    """

    raadpleeglocatieFysiek: VerwijzingGegevens | List[VerwijzingGegevens] = None
    raadpleeglocatieOnline: str | List[str] = None

    def validate(self) -> None:
        """Check if raadpleeglocatieOnline is a RFC 3986 compliant URI."""
        super().validate()
        if not helpers.validate_url_or_urls(self.raadpleeglocatieOnline):
            raise ValidationError(
                # FIXME: maybe this path should be generated on the fly?
                [
                    "informatieobject",
                    "raadpleeglocatie",
                    "RaadpleeglocatieGegevens",
                    "raadpleeglocatieOnline",
                ],
                f"url {self.raadpleeglocatieOnline} is malformed",
            )

    def to_xml(self, root: str = "raadpleeglocatie"):
        return super().to_xml(root)


@dataclass
class GerelateerdInformatieobjectGegevens(Serializable):
    """https://www.nationaalarchief.nl/archiveren/mdto/gerelateerdInformatieobjectGegevens

    Args:
        gerelateerdInformatieobjectVerwijzing (VerwijzingGegevens): Verwijzing naar het gerelateerde informatieobject
        gerelateerdInformatieobjectTypeRelatie (BegripGegevens): Typering van de relatie
    """

    gerelateerdInformatieobjectVerwijzing: VerwijzingGegevens
    gerelateerdInformatieobjectTypeRelatie: BegripGegevens

    def to_xml(self, root: str = "gerelateerdInformatieobject") -> ET.Element:
        return super().to_xml(root)


@dataclass
class BetrokkeneGegevens(Serializable):
    """https://www.nationaalarchief.nl/archiveren/mdto/betrokkeneGegevens

    Args:
        betrokkeneTypeRelatie (BegripGegevens): Typering van de betrokkenheid van de actor bij het informatieobject
        betrokkeneActor (VerwijzingGegevens): Persoon of organisatie die betrokken is bij het informatieobject
    """

    betrokkeneTypeRelatie: BegripGegevens
    betrokkeneActor: VerwijzingGegevens

    def to_xml(self, root: str = "betrokkene") -> ET.Element:
        return super().to_xml(root)


@dataclass
class Object(Serializable):
    """https://www.nationaalarchief.nl/archiveren/mdto/object

    This class serves as the parent class to Informatieobject and Bestand.
    There is no reason to use it directly.

    MDTO objects that derive from this class inherit a save() method, which can be used
    to write an Informatieobject/Bestand to a XML file.
    """

    identificatie: IdentificatieGegevens | List[IdentificatieGegevens]
    naam: str

    def to_xml(self, root: str) -> ET.ElementTree:
        """Transform Object into an XML tree with the following structure:

        ```xml
        <MDTO xmlns=…>
            <root> <!-- e.g. bestand -->
                …
            </root>
        </MDTO>
        ```
        Returns:
            ET.ElementTree: XML tree representing the Object
        """

        # construct attributes of <MDTO>
        xsi_ns = "http://www.w3.org/2001/XMLSchema-instance"
        nsmap = {
            None: MDTO_NS,  # default namespace (i.e. xmlns=https...)
            "xsi": xsi_ns,
        }

        # create <MDTO>
        mdto = ET.Element("{{{ns}}}{elem}".format( ns=MDTO_NS, elem="MDTO"), nsmap=nsmap)

        # set schemaLocation attribute of <MDTO>
        mdto.set(
            f"{{{xsi_ns}}}schemaLocation",
            "https://www.nationaalarchief.nl/mdto https://www.nationaalarchief.nl/mdto/MDTO-XML1.0.1.xsd",
        )

        # convert all dataclass fields to their XML representation
        children = super().to_xml(root)
        mdto.append(children)

        tree = ET.ElementTree(mdto)
        # use tabs as indentation (this matches what MDTO does)
        ET.indent(tree, space="\t")
        return tree

    def validate(self):
        """Warn about long names."""
        super().validate()
        if len(self.naam) > MDTO_MAX_NAAM_LENGTH:
            helpers.logging.warning(
                f"{self.__class__.__name__}.naam: {self.naam} exceeds recommended length of {MDTO_MAX_NAAM_LENGTH}"
            )

    def save(
        self,
        file_or_filename: str | BinaryIO,
        lxml_args: dict = None,
    ) -> None:
        """Save object to an XML file, provided it satifies the MDTO schema.

        Args:
            file_or_filename (str | BinaryIO): Path or file-like object to write object's XML representation to
            lxml_args (Optional[dict]): Extra keyword arguments to pass to lxml's write() method.
              Defaults to `{xml_declaration=True, pretty_print=True, encoding="UTF-8"}`.

        Note:
            For a complete list of options for lxml's write method, see
            https://lxml.de/apidoc/lxml.etree.html#lxml.etree._ElementTree.write

        Raises:
            ValidationError: Raised when the object violates the MDTO schema
        """
        # lxml wants files in binary mode, so pass along a file's raw byte stream
        if hasattr(file_or_filename, "write") and not(isinstance(file_or_filename, BufferedIOBase)):
            file_or_filename = file_or_filename.buffer.raw

        # validate before serialization to ensure correctness
        # (doing this in to_xml would be slow, and perhaps unexpected)
        self.validate()

        if lxml_args is None:
            lxml_args = self.DEFAULT_LXML_ARGS

        xml = self.to_xml()
        xml.write(file_or_filename, **lxml_args)

# TODO: place more restrictions on taal?
@dataclass
class Informatieobject(Object, Serializable):
    """https://www.nationaalarchief.nl/archiveren/mdto/informatieobject

    Example:

    ```python
    informatieobject = Informatieobject(IdentificatieGegevens(…), naam="Kapvergunning", …)

    # write object to file
    informatieobject.save("Informatieobject-368-Kapvergunning.xml")
    ```

    Args:
        identificatie (IdentificatieGegevens | List[IdentificatieGegevens]): Identificatiekenmerk
        naam (str): Aanduiding waaronder het object bekend is
        archiefvormer (VerwijzingGegevens | List[VerwijzingGegevens]): Maker/ontvanger
        beperkingGebruik (BeperkingGebruikGegevens | List[BeperkingGebruikGegevens]): Beperking op het gebruik
        waardering (BegripGegevens): Waardering volgens een selectielijst
        aggregatieniveau (Optional[BegripGegevens]): Aggregatieniveau
        classificatie (Optional[BegripGegevens | List[BegripGegevens]]): Classificatie volgens een classificatieschema
        trefwoord (Optional[str | List[str]]): Trefwoord
        omschrijving (Optional[str | List[str]]): Inhoudelijke omschrijving
        raadpleeglocatie(Optional[RaadpleeglocatieGegevens | List[RaadpleeglocatieGegevens]]): Raadpleeglocatie
        dekkingInTijd (Optional[DekkingInTijdGegevens | List[DekkingInTijdGegevens]]): Betreffende periode/tijdstip
        dekkingInRuimte (Optional[VerwijzingGegevens | List[VerwijzingGegevens]]): Betreffende plaats/locatie
        taal (Optional[str | List[str]]): Taal van het object
        event (Optional[EventGegevens | List[EventGegevens]]): Gerelateerde gebeurtenis
        bewaartermijn (Optional[TermijnGegevens]): Termijn waarin het object bewaard dient te worden
        informatiecategorie (Optional[BegripGegevens]): Informatiecategorie waar de bewaartermijn op gebaseerd is
        isOnderdeelVan (Optional[VerwijzingGegevens | List[VerwijzingGegevens]]): Bovenliggend object
        bevatOnderdeel (Optional[VerwijzingGegevens | List[VerwijzingGegevens]]): Onderliggend object
        heeftRepresentatie (Optional[VerwijzingGegevens | List[VerwijzingGegevens]]): Bijbehorend Bestand object
        aanvullendeMetagegevens (Optional[VerwijzingGegevens | List[VerwijzingGegevens]]): Aanvullende metagegevens
        gerelateerdInformatieobject (Optional[GerelateerdInformatieobjectGegevens | List[GerelateerdInformatieobjectGegevens]]): Gerelateerd object
        betrokkene (Optional[BetrokkeneGegevens | List[BetrokkeneGegevens]]): Persoon/organisatie betrokken bij
          ontstaan en gebruik van dit object
        activiteit (Optional[VerwijzingGegevens | List[VerwijzingGegevens]]): Activiteit waarbij dit object
          is gemaakt/ontvangen
    """

    archiefvormer: VerwijzingGegevens | List[VerwijzingGegevens]
    beperkingGebruik: BeperkingGebruikGegevens | List[BeperkingGebruikGegevens]
    waardering: BegripGegevens
    aggregatieniveau: BegripGegevens = None
    classificatie: BegripGegevens | List[BegripGegevens] = None
    trefwoord: str | List[str] = None
    omschrijving: str | List[str] = None
    raadpleeglocatie: RaadpleeglocatieGegevens | List[RaadpleeglocatieGegevens] = None
    dekkingInTijd: DekkingInTijdGegevens | List[DekkingInTijdGegevens] = None
    dekkingInRuimte: VerwijzingGegevens | List[VerwijzingGegevens] = None
    taal: str | List[str] = None
    event: EventGegevens | List[EventGegevens] = None
    bewaartermijn: TermijnGegevens = None
    informatiecategorie: BegripGegevens = None
    isOnderdeelVan: VerwijzingGegevens | List[VerwijzingGegevens] = None
    bevatOnderdeel: VerwijzingGegevens | List[VerwijzingGegevens] = None
    heeftRepresentatie: VerwijzingGegevens | List[VerwijzingGegevens] = None
    aanvullendeMetagegevens: VerwijzingGegevens | List[VerwijzingGegevens] = None
    gerelateerdInformatieobject: (
        GerelateerdInformatieobjectGegevens | List[GerelateerdInformatieobjectGegevens]
    ) = None
    betrokkene: BetrokkeneGegevens | List[BetrokkeneGegevens] = None
    activiteit: VerwijzingGegevens | List[VerwijzingGegevens] = None

    def _mdto_ordered_fields(self) -> List:
        """Sort dataclass fields by their order in the MDTO XSD."""
        sorting_mapping = {
            "identificatie": 0,
            "naam": 1,
            "aggregatieniveau": 2,
            "classificatie": 3,
            "trefwoord": 4,
            "omschrijving": 5,
            "raadpleeglocatie": 6,
            "dekkingInTijd": 7,
            "dekkingInRuimte": 8,
            "taal": 9,
            "event": 10,
            "waardering": 11,
            "bewaartermijn": 12,
            "informatiecategorie": 13,
            "isOnderdeelVan": 14,
            "bevatOnderdeel": 15,
            "heeftRepresentatie": 16,
            "aanvullendeMetagegevens": 17,
            "gerelateerdInformatieobject": 18,
            "archiefvormer": 19,
            "betrokkene": 20,
            "activiteit": 21,
            "beperkingGebruik": 22,
        }

        return [
            field
            for field in sorted(
                dataclasses.fields(self), key=lambda f: sorting_mapping[f.name]
            )
        ]

    def to_xml(self) -> ET.ElementTree:
        """Transform Informatieobject into an XML tree with the following structure:

        ```xml
        <MDTO xmlns=…>
            <informatieobject>
                …
            </informatieobject>
        </MDTO>
        ```

        Note:
           When trying to save a Informatieobject to a file, use `my_informatieobject.save('file.xml')` instead.

        Returns:
            ET.ElementTree: XML tree representing the Informatieobject object
        """
        return super().to_xml("informatieobject")


@dataclass
class Bestand(Object, Serializable):
    """https://www.nationaalarchief.nl/archiveren/mdto/bestand

    Note:
        When creating Bestand objects, it's easier to use the
        `bestand_from_file()` convenience function instead.

    Args:
        identificatie (IdentificatieGegevens | List[IdentificatieGegevens]): Identificatiekenmerk
        naam (str): Aanduiding waaronder dit object bekend is (meestal bestandsnaam)
        omvang (int): Aantal bytes in het bestand
        bestandsformaat (BegripGegevens): Bestandsformaat, bijv. PRONOM of MIME-type informatie
        checksum (ChecksumGegevens): Checksum gegevens van het bestand
        isRepresentatieVan (VerwijzingGegevens): Object waarvan dit bestand een representatie is
        URLBestand (Optional[str]): Actuele verwijzing naar dit bestand als RFC 3986 conforme URI
    """

    omvang: int
    bestandsformaat: BegripGegevens
    checksum: ChecksumGegevens | List[ChecksumGegevens]
    isRepresentatieVan: VerwijzingGegevens
    URLBestand: str = None

    def _mdto_ordered_fields(self) -> List:
        """Sort dataclass fields by their order in the MDTO XSD."""
        fields = super()._mdto_ordered_fields()
        # swap order of isRepresentatieVan and URLbestand
        return fields[:-2] + (fields[-1], fields[-2])

    def to_xml(self) -> ET.ElementTree:
        """
        Transform Bestand into an XML tree with the following structure:

        ```xml
        <MDTO xmlns=…>
            <bestand>
                …
            </bestand>
        </MDTO>
        ```

        Note:
           When trying to save a Bestand object to a file, use `my_bestand.save('file.xml')` instead.

        Returns:
            ET.ElementTree: XML tree representing Bestand object
        """
        return super().to_xml("bestand")

    def validate(self) -> None:
        """Check if URLBestand is a RFC 3986 compliant URI"""
        super().validate()
        if not helpers.validate_url_or_urls(self.URLBestand):
            raise ValidationError(
                ["bestand", "URLBestand"],
                f"url {self.URLBestand} is malformed",
            )<|MERGE_RESOLUTION|>--- conflicted
+++ resolved
@@ -174,24 +174,6 @@
         # skip empty fields
         if field_value is None:
             return
-<<<<<<< HEAD
-        elif isinstance(field_value, (list, tuple, set)):
-            # serialize all *Gegevens objects in a sequence
-            for mdto_gegevens in field_value:
-                if isinstance(mdto_gegevens, str):
-                    # serialize lists of primitives
-                    new_elem = ET.SubElement(root_elem, "{{{ns}}}{elem}".format( ns=MDTO_NS, elem=field_name))
-                    new_elem.text = str(mdto_gegevens)
-                else:                
-                    root_elem.append(mdto_gegevens.to_xml(field_name))
-        elif isinstance(field_value, Serializable):
-            # serialize *Gegevens object
-            root_elem.append(field_value.to_xml(field_name))
-        else:
-            # serialize primitive
-            new_elem = ET.SubElement(root_elem, "{{{ns}}}{elem}".format( ns=MDTO_NS, elem=field_name))
-            new_elem.text = str(field_value)
-=======
 
         # convert field_value to an iterable (if not already)
         if not isinstance(field_value, (list, tuple, set)):
@@ -202,10 +184,8 @@
             if isinstance(val, Serializable):
                 root_elem.append(val.to_xml(field_name))
             else:
-                new_sub_elem = ET.SubElement(root_elem, field_name)
+                new_sub_elem = ET.SubElement(root_elem, "{{{ns}}}{elem}".format( ns=MDTO_NS, elem=field_name)) 
                 new_sub_elem.text = str(val)
->>>>>>> b2648140
-
 
 @dataclass
 class IdentificatieGegevens(Serializable):
